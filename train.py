--- conflicted
+++ resolved
@@ -68,12 +68,8 @@
             print("- {}".format(task))
         print()
 
-<<<<<<< HEAD
-    # fit
-=======
     # label encoder
     label_encoder = MultiLabelEncoder.from_settings(settings, tasks=tasks)
->>>>>>> 89d384c4
     if settings.verbose:
         print("::: Fitting data :::")
         print()
@@ -114,13 +110,8 @@
                         custom_cemb_cell=settings.custom_cemb_cell,
                         cemb_layers=settings.cemb_layers, scorer=settings.scorer,
                         word_dropout=settings.word_dropout,
-<<<<<<< HEAD
-                        lemma_context=settings.lemma_context,
                         lm_shared_softmax=settings.lm_shared_softmax,
-                        include_lm=settings.include_lm, pos_crf=settings.pos_crf)
-=======
                         include_lm=settings.include_lm)
->>>>>>> 89d384c4
 
     # pretrain(/load pretrained) embeddings
     if model.wemb is not None:
@@ -164,12 +155,9 @@
 
     # training
     print("Starting training")
-<<<<<<< HEAD
+
     running_time = time.time()
-    trainer = Trainer(settings, model, trainset, ninsts)
-=======
     trainer = Trainer(settings, model, trainset, reader.get_nsents())
->>>>>>> 89d384c4
     scores = None
     try:
         scores = trainer.train_epochs(settings.epochs, dev=devset)
@@ -197,36 +185,9 @@
         for task in sorted(scorers):
             scorer = scorers[task]
             result = scorer.get_scores()
-            # accuracy
-            scores.append('{}:{:.6f}'.format(task, result['accuracy']))
-<<<<<<< HEAD
-            scores.append('{}-support:{}'.format(task, result['support']))
-            # unknown tokens accuracy
-            if 'unknown-tokens' in result:
-                scores.append('{}-unknown-tokens:{:.6f}'.format(
-                    task, result['unknown-tokens']['accuracy']))
-                scores.append('{}-unknown-tokens-support:{:.6f}'.format(
-                    task, result['unknown-tokens']['support']))
-            # unknown tokens accuracy
-            if 'ambiguous-tokens' in result:
-                scores.append('{}-ambiguous-tokens:{:.6f}'.format(
-                    task, result['ambiguous-tokens']['accuracy']))
-                scores.append('{}-ambiguous-tokens-support:{:.6f}'.format(
-                    task, result['ambiguous-tokens']['support']))
-=======
-            # unknown tokens accuracy
-            scores.append('{}-unknown-tokens:{:.6f}'.format(
-                task, result['unknown-tokens']['accuracy']))
->>>>>>> 89d384c4
-            # unknown target accuracy
-            if 'unknown-targets' in result:
-                scores.append('{}-unknown-targets:{:.6f}'.format(
-                    task, result['unknown-targets']['accuracy']))
-<<<<<<< HEAD
-                scores.append('{}-unknown-targets:{:.6f}'.format(
-                    task, result['unknown-targets']['support']))
-=======
->>>>>>> 89d384c4
+            for acc in result:
+                scores.append('{}:{:6.f}'.format(task, result[acc]['accuracy']))
+                scores.append('{}-support:{}'.format(task, result[acc]['support']))
         path = '{}.results.{}.csv'.format(
             settings.modelname, '-'.join(get_targets(settings)))
         with open(path, 'a') as f:
