
import os
import uuid
import logging
import time
import collections
import random

import tqdm

import torch
from torch import optim
from torch.nn.utils import clip_grad_norm_

logging.basicConfig(format='%(asctime)s : %(message)s', level=logging.INFO)


def get_batch_task(tasks, **kwargs):
    tnames, target = [], None
    for task in tasks:
        tnames.append(task['name'])
        if task.get('target'):
            target = task['name']
    return sample_task(target, tnames, **kwargs)


def sample_task(target, tasks, factor=2):
    # sample target task factor times as many as any other task
    aux = (1 / (len(tasks) - 1)) / factor if len(tasks) > 1 else 0
    trg = 1 - (aux * (len(tasks) - 1))
    weights = [aux if task != target else trg for task in tasks]
    return random.choices(tasks, weights)[0]


class EarlyStopException(Exception):
    def __init__(self, task, loss, state_dict):
        self.task = task
        self.loss = loss
        self.best_state_dict = state_dict


class TaskScheduler(object):
    """
    Track scores
    """
    def __init__(self, tasks, patience, factor, threshold, min_weight,
                 optimizer=None, lr_factor=1, lr_patience=100):
        for task, values in tasks.items():
            tasks[task] = {'steps': 0, **values}
            # set task mode
            if 'mode' not in tasks[task]:
                tasks[task]['mode'] = 'max'
            # set initial weight
            if 'weight' not in tasks[task]:
                tasks[task]['weight'] = 1.0
            # set initial best
            if tasks[task]['mode'] == 'max':
                tasks[task]['best'] = -float('inf')
            else:
                tasks[task]['best'] = float('inf')

        # lr schedule
        self.optimizer = optimizer
        self.lr_factor = lr_factor
        self.lr_patience = lr_patience
        self.lr_steps = 0

        # task schedule
        self.tasks = tasks
        self.patience = patience
        self.factor = factor
        self.threshold = threshold
        self.min_weight = min_weight
        self.fid = '/tmp/{}'.format(str(uuid.uuid1()))

    def get_lr(self):
        # assumes single param group
        return float(self.optimizer.param_groups[0]['lr'])

    def set_lr(self, new_lr):
        self.optimizer.param_groups[0]['lr'] = new_lr

    def __repr__(self):
        # task scheduler
        output = (
            '<TaskScheduler patience="{}" factor="{}" ' +
            'threshold="{}" min_weight="{}">').format(
                self.patience, self.factor, self.threshold, self.min_weight)

        for task, values in self.tasks.items():
            output += '\n    <Task name="{}" '.format(task)
            output += ' '.join('{}="{}"'.format(key, val) for key, val in values.items())
            output += '/>'
        output += '\n</TaskScheduler>'

        # lr scheduler
        if self.optimizer is not None:
            output += '\n'
            output += '<LrScheduler lr="{}" lr_steps="{}" lr_patience="{}"/>'.format(
                round(self.get_lr(), 5), self.lr_steps, self.lr_patience)

        return output

    def is_best(self, task, value):
        threshold = self.tasks[task].get('threshold', self.threshold)
        mode = self.tasks[task]['mode']
        if mode.lower() == 'max':
            return value > (self.tasks[task]['best'] + threshold)
        elif mode.lower() == 'min':
            return value < (self.tasks[task]['best'] - threshold)
        else:
            raise ValueError("Wrong mode value [{}] for task: {}".format(mode, task))

    def step(self, scores, model):
        """
        Advance schedule step based on dev scores
        """
        for task, score in scores.items():
            if task not in self.tasks:
                # ignore
                continue

            is_target = self.tasks[task].get('target', False)

            # check if we improve
            if self.is_best(task, score):
                self.tasks[task]['best'] = score
                self.tasks[task]['steps'] = 0
                if is_target:
                    # serialize model params
                    torch.save(model.state_dict(), self.fid)
                    # lr schedule
                    self.lr_steps = 0
            else:
                self.tasks[task]['steps'] += 1
                # lr schedule
                if is_target:
                    self.lr_steps += 1

            # check if we need to stop globally or downweight a task loss
            patience = self.tasks[task].get('patience', self.patience)
            if self.tasks[task]['steps'] >= patience:
                # maybe stop entire training
                if is_target:
                    state_dict = torch.load(self.fid)
                    os.remove(self.fid)
                    raise EarlyStopException(task, self.tasks[task]['best'], state_dict)
                # update task weight
                else:
                    factor = self.tasks[task].get('factor', self.factor)
                    new_weight = self.tasks[task]['weight'] * factor
                    min_weight = self.tasks[task].get('min_weight', self.min_weight)
                    self.tasks[task]['weight'] = max(new_weight, min_weight)

            # lr schedule
            if is_target and self.lr_steps >= self.lr_patience:
                self.set_lr(self.get_lr() * self.lr_factor)

    def get_weights(self):
        return {task: self.tasks[task]['weight'] for task in self.tasks}


class Trainer(object):
    """
    Trainer

    Settings
    ========
    optim
    lr
    clip_norm
    weights
    report_freq
    checks_per_epoch
    """
    def __init__(self, settings, model, dataset, num_instances):
        self.tasks = settings.tasks
        self.verbose = settings.verbose
        self.dataset = dataset
        self.model = model
        self.optimizer = getattr(optim, settings.optimizer)(
            model.parameters(), lr=settings.lr)
        self.clip_norm = settings.clip_norm

        self.report_freq = settings.report_freq
        self.num_batches = num_instances // dataset.batch_size
        if settings.checks_per_epoch == 1:
            self.check_freq = self.num_batches - 1  # check after last batch
        elif settings.checks_per_epoch > self.num_batches:
            self.check_freq = 1  # check after each batch
        elif settings.checks_per_epoch > 1:
            self.check_freq = self.num_batches // settings.checks_per_epoch  # check just
        else:
            self.check_freq = 0  # no checks

        tasks = {}
        for task in settings.tasks:
            tasks[task['name']] = task.get('schedule', {})
            tasks[task['name']]['target'] = task.get('target', False)
        if settings.include_lm:
            tasks['fwd_lm'] = settings.lm_schedule
            tasks['bwd_lm'] = settings.lm_schedule
        self.task_scheduler = TaskScheduler(
            # task schedule
            tasks, settings.patience, settings.factor, settings.threshold,
            settings.min_weight,
            # lr schedule
            optimizer=self.optimizer,
            lr_factor=settings.lr_factor, lr_patience=settings.lr_patience)

        if settings.verbose:
            print()
            print("Evaluation check every {}/{} batches".format(
                self.check_freq, self.num_batches))
            print()
            print("::: Task schedules :::")
            print()
            print(self.task_scheduler)
            print()

    def weight_loss(self, loss):
        """
        Apply weights to losses and return a single loss number
        """
        weights = self.task_scheduler.get_weights()

        return sum(weights.get(k, 1) * loss[k] for k in loss)

    def evaluate(self, dataset):
        """
        Evaluate objective on held-out data
        """
        total_losses, total_batches = collections.defaultdict(float), 0

<<<<<<< HEAD
=======
        # get all tasks
        tasks = list(self.model.label_encoder.tasks)

>>>>>>> 89d384c4
        for batch in tqdm.tqdm(dataset.batch_generator()):
            total_batches += 1
            for k, v in self.model.loss(batch, *tasks).items():
                total_losses[k] += v.item()

        for k, v in total_losses.items():
            total_losses[k] = v / total_batches

        return dict(total_losses)

    def run_check(self, dev):
        """
        Monitor dev loss and eventually early-stop training
        """
        print()
        print("Evaluating model on dev set...")
        print()

        self.model.eval()

        with torch.no_grad():
            dev_loss = self.evaluate(dev)
            print()
            print("::: Dev losses :::")
            print()
            print('\n'.join('{}: {:.3f}'.format(k, v) for k, v in dev_loss.items()))
            print()
            summary = self.model.evaluate(dev)
            for task in summary.values():
                task.print_summary()

        self.model.train()
        dev_scores = {t: scorer.get_scores()['accuracy'] for t, scorer in summary.items()}
        # add lm scores
        if 'fwd_lm' in dev_loss or 'bwd_lm' in dev_loss:
            dev_scores['fwd_lm'] = dev_loss['fwd_lm']
            dev_scores['bwd_lm'] = dev_loss['bwd_lm']

        self.task_scheduler.step(dev_scores, self.model)

        if self.verbose:
            print(self.task_scheduler)
            print()

        return dev_scores

<<<<<<< HEAD
    def train_epoch(self, dev, epoch):
        rep_loss, rep_items, rep_batches = collections.defaultdict(float), 0, 0
        rep_start = time.time()
        scores = None
=======
    def train_epoch(self, dev):
        rep_loss = collections.defaultdict(float)
        rep_batches = collections.defaultdict(int)
        rep_items, rep_start = 0, time.time()
>>>>>>> 89d384c4

        for b, batch in enumerate(self.dataset.batch_generator()):
            # get loss
            loss = self.model.loss(batch, get_batch_task(self.tasks))

            if not loss:
                raise ValueError("Got empty loss, no tasks defined?")

            # optimize
<<<<<<< HEAD
            self.optimizer.zero_grad()
            self.weight_loss(loss).backward()
=======
            self.optim.zero_grad()
            self.weight_loss(loss).backward()  # apply weighting
>>>>>>> 89d384c4
            if self.clip_norm > 0:
                clip_grad_norm_(self.model.parameters(), self.clip_norm)
            self.optimizer.step()

            # accumulate
            rep_items += type(self.dataset).get_nelement(batch)
            for k, v in loss.items():
                rep_batches[k] += 1
                rep_loss[k] += v.item()

            # report
            if b > 0 and b % self.report_freq == 0:
                rep = ""
                for t in sorted(rep_loss):
                    rep += '{}:{:.3f}  '.format(t, rep_loss[t] / rep_batches[t])
                logging.info("Batch [{}/{}] || {} || {:.0f} w/s".format(
                    b, self.num_batches, rep, rep_items / (time.time() - rep_start)))
                rep_loss = collections.defaultdict(float)
                rep_batches = collections.defaultdict(int)
                rep_items, rep_start = 0, time.time()

            if self.check_freq > 0 and b > 0 and b % self.check_freq == 0:
                if dev is not None:
<<<<<<< HEAD
                    scores = self.run_check(dev)

        return scores
=======
                    return self.run_check(dev)
>>>>>>> 89d384c4

    def train_epochs(self, epochs, dev=None):
        """
        Train the model for a number of epochs
        """
        start = time.time()
        scores = None

        try:
            for epoch in range(1, epochs + 1):
                # train epoch
                epoch_start = time.time()
                logging.info("Starting epoch [{}]".format(epoch))
                self.train_epoch(dev, epoch)
                epoch_total = time.time() - epoch_start
                logging.info("Finished epoch [{}] in [{:g}] secs".format(
                    epoch, epoch_total))

        except EarlyStopException as e:
            logging.info("Early stopping training: "
                         "task [{}] with best score {:.5f}".format(e.task, e.loss))

            self.model.load_state_dict(e.best_state_dict)
            scores = {e.task: e.loss}

        logging.info("Finished training in [{:g}]".format(time.time() - start))

        # will be None if no dev test was provided or the model failed to converge
        return scores<|MERGE_RESOLUTION|>--- conflicted
+++ resolved
@@ -232,12 +232,9 @@
         """
         total_losses, total_batches = collections.defaultdict(float), 0
 
-<<<<<<< HEAD
-=======
         # get all tasks
         tasks = list(self.model.label_encoder.tasks)
 
->>>>>>> 89d384c4
         for batch in tqdm.tqdm(dataset.batch_generator()):
             total_batches += 1
             for k, v in self.model.loss(batch, *tasks).items():
@@ -284,17 +281,11 @@
 
         return dev_scores
 
-<<<<<<< HEAD
-    def train_epoch(self, dev, epoch):
-        rep_loss, rep_items, rep_batches = collections.defaultdict(float), 0, 0
-        rep_start = time.time()
-        scores = None
-=======
     def train_epoch(self, dev):
         rep_loss = collections.defaultdict(float)
         rep_batches = collections.defaultdict(int)
         rep_items, rep_start = 0, time.time()
->>>>>>> 89d384c4
+        scores = None
 
         for b, batch in enumerate(self.dataset.batch_generator()):
             # get loss
@@ -304,13 +295,8 @@
                 raise ValueError("Got empty loss, no tasks defined?")
 
             # optimize
-<<<<<<< HEAD
             self.optimizer.zero_grad()
             self.weight_loss(loss).backward()
-=======
-            self.optim.zero_grad()
-            self.weight_loss(loss).backward()  # apply weighting
->>>>>>> 89d384c4
             if self.clip_norm > 0:
                 clip_grad_norm_(self.model.parameters(), self.clip_norm)
             self.optimizer.step()
@@ -334,13 +320,9 @@
 
             if self.check_freq > 0 and b > 0 and b % self.check_freq == 0:
                 if dev is not None:
-<<<<<<< HEAD
                     scores = self.run_check(dev)
 
         return scores
-=======
-                    return self.run_check(dev)
->>>>>>> 89d384c4
 
     def train_epochs(self, epochs, dev=None):
         """
