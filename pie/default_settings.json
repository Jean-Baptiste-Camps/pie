--- conflicted
+++ resolved
@@ -1,38 +1,12 @@
 {
-    // * Reporting
-    "verbose": true, // show more console output
-    "report_freq": 10, // print training loss every so many batches
+  // * Reporting
+  "verbose": true, // show more console output
+  "report_freq": 10, // print training loss every so many batches
 
-    // * General
-    "modelname": "model", // model name to be used for saving
-    "modelpath": "./", // model path to be used for saving
+  // * General
+  "modelname": "model", // model name to be used for saving
+  "modelpath": "./", // model path to be used for saving
 
-<<<<<<< HEAD
-    // * Data
-    "input_path": "", // path (unix-like expression) to files with training data
-                      // (e.g. "train.tsv"). You can also use unix expressions to select a bunch of files
-                      // (e.g. "dir-with-files/*tsv": use any file ending with "tsv")
-    "dev_path": "", // path to dev set (same format as input_path)
-    "test_path": "", // path to test set (same format as input_path) (not required)
-    "breakline_ref": "", // data to use as reference for breaking lines (e.g. "pos")
-                         // only if sentence boundaries aren't present in the input file
-    "breakline_data": "", // needed to decide for a sentence boundary (e.g. "$.")
-                          // only if sentence boundaries aren't present in the input file
-    "max_sent_len": 35, // max length of sentences (longer sentence will be split)
-    "max_sents": 1000000, // maximum number of sentences to process
-    "char_max_size": 500, // maximum vocabulary size for input character embeddings
-    "word_max_size": 20000, // maximum vocabulary size for input word embeddings
-    "char_min_freq": 1, // min freq of a character to be part of the vocabulary
-                        // (only used if char_max_size is 0)
-    "word_min_freq": 1, // min freq of a word to be part of the vocabulary
-                        // (only used if word_max_size is 0)
-    "char_eos": true, // whether to append char-level input with <eos>
-    "char_bos": true, // whether to prepend char input input with <bos>
-    "header": true, // tab-format only (by default assume *sv input files have header)
-    "sep": "\t", // separator for csv-like files
-    "tasks_order": ["lemma", "pos"], // expected order of tasks for tabreader if no header
-                                     // is available
-=======
   // * Data
   "input_path": "", // path (unix-like expression) to files with training data
   // (e.g. "train.tsv"). You can also use unix expressions to select a bunch of files
@@ -62,123 +36,44 @@
   "sep": "\t", // separator for csv-like files
   "tasks_order": ["lemma", "pos"], // expected order of tasks for tabreader if no header
   // is available
->>>>>>> 230e0e69
 
-    // * Task-related config
-    "tasks": [
-        // each task's name refers to the corresponding data field
-        // this behaviour can be changed in case the name differs from the data field
-        // by using a "target" key that refers to the target data field
-        // e.g. {"name": "lemma-char", "settings": {"target": "lemma"}}
-        // e.g. {"name": "lemma-word", "settings": {"target": "lemma"}}
-        // this way multiple tasks can be defined for a particular data field
-        {
-            "name": "lemma", // name (by default should match the target task)
-            "level": "char", // is this task token-level or char level? (token, char)
-            "decoder": "attentional", // type of the decoder (linear, attentional, crf)
-            "context": "none", // (only for char-level) add sentential context
-                               // (none, word, sentence, both)
-            "layer": -1, // define at what sentence encoder layer we do this task
-            "settings": {
-                // encoder settings ("max_size", "min_freq", "preprocessor", "eos", "bos")
-                "bos": true, // whether to prepend target tokens with <bos>
-                "eos": true, // whether to append target tokens with <eos>
-                "lower": true // lowercase target tokens
-            },
+  // * Task-related config
+  "tasks": [
+    // each task's name refers to the corresponding data field
+    // this behaviour can be changed in case the name differs from the data field
+    // by using a "target" key that refers to the target data field
+    // e.g. {"name": "lemma-char", "settings": {"target": "lemma"}}
+    // e.g. {"name": "lemma-word", "settings": {"target": "lemma"}}
+    // this way multiple tasks can be defined for a particular data field
+    {
+      "name": "lemma", // name (by default should match the target task)
+      "level": "char", // is this task token-level or char level? (token, char)
+      "decoder": "attentional", // type of the decoder (linear, attentional, crf)
+      "context": "none", // (only for char-level) add sentential context
+      // (none, word, sentence, both)
+      "layer": -1, // define at what sentence encoder layer we do this task
+      "settings": {
+	// encoder settings ("max_size", "min_freq", "preprocessor", "eos", "bos")
+	"bos": true, // whether to prepend target tokens with <bos>
+	"eos": true, // whether to append target tokens with <eos>
+	"lower": true // lowercase target tokens
+      },
 
-            // * Schedule
-            // Additional schedule parameters can be passed to control the extent of learning
-            // of each task. There are 2 types of tasks: target and auxiliary tasks
-            // depending on the value of "target" (if true then task is target else auxiliary).
-            "target": true, // whether this is the target task (there can only be one),
+      // * Schedule
+      // Additional schedule parameters can be passed to control the extent of learning
+      // of each task. There are 2 types of tasks: target and auxiliary tasks
+      // depending on the value of "target" (if true then task is target else auxiliary).
+      "target": true, // whether this is the target task (there can only be one)
+      // For target tasks, "patience", "threshold" control early stopping (how many steps
+      // without improvement over the threshold we need before stopping learning).
+      // For auxiliary tasks, they control how we decay the loss weight of that task
+      // and extra parameters are available: "factor" (by how much), "min_weight"
+      // (minimum weight) given to the loss, "weight" (initial weight) and "mode"
+      // (whether the task dev score is being minimized "min" or maximized "max")
+      "schedule": {
+	"patience": 2, "threshold": 0.001
+      },
 
-<<<<<<< HEAD
-            // For target tasks, "patience", "threshold" control early stopping (how many steps
-            // without improvement over the threshold we need before stopping learning).
-
-            // For auxiliary tasks, they control how we decay the loss weight of that task
-            // and extra parameters are available: "factor" (by how much), "min_weight"
-            // (minimum weight) given to the loss, "weight" (initial weight) and "mode"
-            // (whether the task dev score is being minimized "min" or maximized "max")
-            "schedule": {
-                "patience": 2,
-                "threshold": 0.001,
-                "evaluation": "accuracy"  // Can be "accuracy" or "balanced-accuracy"
-                                          // which is better for unbalanced classes1
-            },
-            "default": "copy" // while processing the files if the field is missing predict
-                              // the input token or something else:
-                              // - "copy" for copy over the token form
-                              // - "UNK" predict "UNK"
-        }
-    ],
-
-    // task defaults for any given auxiliary task (can be overwritten by a task definition)
-    "task_defaults": {
-        "level": "token",
-        "layer": -1,
-        "decoder": "linear",
-        "context": "sentence",
-        "schedule": {
-            "evaluation": "accuracy" // Can be "accuracy", "precision", "recall", "f1", "balanced-accuracy"
-                                     // which is better for unbalanced classes
-        }
-    },
-
-    // general task schedule params (can be overwritten in the "settings" entry of each)
-    "patience": 1000000, // default task schedule patience
-    "factor": 1, // default task schedule factor
-    "threshold": 0, // default task schedule thresholed
-    "min_weight": 0, // default task schedule min_weight
-
-    // * Joint LM-loss
-    "include_lm": false, // whether to include autoregressive loss
-    "lm_shared_softmax": false, // whether to share the output layer for both fwd and bwd lm
-    "lm_schedule": {
-        // settings for joint LM task in case `include_lm` is true
-        "patience": 100,
-        "factor": 0.5,
-        "weight": 0.2,
-        "mode": "min"
-    },
-
-    // * Training
-    "buffer_size": 10000, // maximum number of sentence in memory at any given time
-    "minimize_pad": false, // preprocess data to have similar sentence lengths inside batch
-    "epochs": 5, // number of epochs
-    "batch_size": 50, // batch size
-    "shuffle": true, // whether to shuffle input batches
-    "device": "cpu", // device to be used for training (use cuda:device_number for GPU)
-    "run_test": false, // run in test mode (no serialization)
-    "pretrain_embeddings": false, // whether to use word2vec to initialize the embeddings
-    "load_pretrained_embeddings": "", // file with pretrained embeddings in word2vec format
-    "load_pretrained_encoder": "", // path to file with pretrained sentence encoder
-    "freeze_embeddings": false, // whether to freeze the word embeddings
-
-    // * Optimization
-    "dropout": 0.0, // dropout
-    "word_dropout": 0.0, // input word dropout
-    "optimizer": "Adam", // optimizer type
-    "clip_norm": 5.0, // clip norm of gradient up to this value
-    "lr": 0.001,
-    "lr_factor": 0.75, // lr schedule (decrease lr by this factor after `lr_patience` epochs
-                       // without improvement on dev-set data)
-    "lr_patience": 2, // patience for early stopping
-    "checks_per_epoch": 1, // check model on dev-set so many times during epoch
-
-    // * Model hyperparameters
-    "wemb_dim": 0, // word-level embedding dimension (if 0 no word embeddings are use)
-    "cemb_dim": 150, // input dimension for char-level embeddings
-    "cemb_type": "rnn", // character embedding type (rnn or cnn)
-    "custom_cemb_cell": false, // whether to use the custom lstm cell for word embeddings
-    "cemb_layers": 1, // number of layers for the rnn-embeddings and the attentional decoder
-    "merge_type": "concat", // how to merge word-level and char-level embs (mixer or concat)
-    "scorer": "general", // attention type (one of "general", "dot" and "bahdanau")
-    "linear_layers": 1, // number of layers for linear decoders
-    "hidden_size": 300, // sentence encoding dimension
-    "num_layers": 1, // num recurrent layers for the sentence encoder
-    "cell": "LSTM" // cell type for rnns
-=======
       "default": "copy", // while processing the files if the field is missing predict
       // the input token or something else:
       // - "copy" for copy over the token form
@@ -248,5 +143,4 @@
   "num_layers": 1, // num recurrent layers for the sentence encoder
   "cell": "LSTM", // cell type for rnns
   "init_rnn": "default" // initializing RNNs (default, xavier_uniform, orthogonal)
->>>>>>> 230e0e69
 }